name: Pull Request Validation

on:
  pull_request:
    branches: [ main ]

permissions:
  contents: read
  packages: write

jobs:
  validate-and-test:
    runs-on: ubuntu-latest

    steps:
      - name: Checkout repository
        uses: actions/checkout@v4

      - name: Set up Docker Buildx
        uses: docker/setup-buildx-action@v3

      - name: Log in to GitHub Container Registry
        uses: docker/login-action@v3
        with:
          registry: ghcr.io
          username: ${{ github.actor }}
          password: ${{ secrets.GITHUB_TOKEN }}

<<<<<<< HEAD
      - name: Get Docker GID
        id: docker-gid
        run: 'echo "DOCKER_GID=$(getent group docker | cut -d: -f3)" >> $GITHUB_ENV'

=======
>>>>>>> 9531b429
      - name: Build 'nether-bridge' image with cache
        uses: docker/build-push-action@v5
        with:
          context: .
          tags: nether-bridge:local
          load: true
          push: false
          cache-from: type=registry,ref=ghcr.io/${{ github.repository_owner }}/mcbd-proxy-cache:pr
          cache-to: type=registry,ref=ghcr.io/${{ github.repository_owner }}/mcbd-proxy-cache:pr,mode=max

      - name: Build 'nb-tester' image with cache
        uses: docker/build-push-action@v5
        with:
          context: .
          tags: nb-tester:local
          target: testing
          load: true
          push: false
          cache-from: type=registry,ref=ghcr.io/${{ github.repository_owner }}/mcbd-proxy-cache:pr
          cache-to: type=registry,ref=ghcr.io/${{ github.repository_owner }}/mcbd-proxy-cache:pr,mode=max

      - name: Install jq
        run: sudo apt-get update && sudo apt-get install -y jq

      - name: Start Test Environment
        run: docker compose -f tests/docker-compose.tests.yml up -d --remove-orphans
        id: start-env

      - name: Wait for Nether-bridge to be healthy
        run: |
          echo "Waiting for nether-bridge container to be healthy..."
          for i in {1..24}; do
            status=$(docker inspect --format '{{if .State.Health}}{{.State.Health.Status}}{{end}}' nether-bridge)
            if [ "$status" == "healthy" ]; then
              echo "Nether-bridge is healthy!"
              exit 0
            fi
            echo "Current status: $status. Waiting 5s..."
            sleep 5
          done
          echo "Timeout: Nether-bridge did not become healthy after 2 minutes."
          exit 1

      - name: Lint with ruff
        run: |
          echo "Running ruff linter..."
          docker compose -f tests/docker-compose.tests.yml exec -T nb-tester ruff check .

      - name: Check formatting with ruff
        run: |
          echo "Checking formatting with ruff..."
          docker compose -f tests/docker-compose.tests.yml exec -T nb-tester ruff format --check .

      - name: Run all tests
        run: |
          PROXY_IP=$(docker inspect nether-bridge | jq -r '.[0].NetworkSettings.Networks | .[] | .IPAddress')
          echo "Found nether-bridge IP: ${PROXY_IP}"
          docker compose -f tests/docker-compose.tests.yml exec -T nb-tester env CI_MODE=true PROXY_IP=${PROXY_IP} python -m pytest --cov=nether_bridge --cov-report term-missing
        id: run-tests

      - name: Dump All Container Logs on Failure
        if: ${{ failure() }}
        run: |
          echo "--- DUMPING ALL CONTAINER LOGS DUE TO FAILURE ---"
          docker compose -f tests/docker-compose.tests.yml ps -a
          echo "--- Docker Compose logs (all services) ---"
          docker compose -f tests/docker-compose.tests.yml logs --no-color
          echo "--- END LOG DUMP ---"

      - name: Tear down test environment
        if: always()
        run: |
          echo "Tearing down Docker Compose environment..."
          docker compose -f tests/docker-compose.tests.yml down -v --remove-orphans<|MERGE_RESOLUTION|>--- conflicted
+++ resolved
@@ -26,13 +26,10 @@
           username: ${{ github.actor }}
           password: ${{ secrets.GITHUB_TOKEN }}
 
-<<<<<<< HEAD
       - name: Get Docker GID
         id: docker-gid
         run: 'echo "DOCKER_GID=$(getent group docker | cut -d: -f3)" >> $GITHUB_ENV'
 
-=======
->>>>>>> 9531b429
       - name: Build 'nether-bridge' image with cache
         uses: docker/build-push-action@v5
         with:
