# pyproject.toml
[project]
name = "nether-bridge"
version = "1.0.0"
description = "An intelligent, on-demand proxy for Minecraft servers running in Docker."
readme = "README.md"
requires-python = ">=3.10"
<<<<<<< HEAD
# Use the SPDX identifier for the license
=======
>>>>>>> 31ca344f
license = { text = "MIT" }
authors = [
    { name = "meek2100" },
]
keywords = ["minecraft", "proxy", "docker", "on-demand"]
classifiers = [
    "Development Status :: 5 - Production/Stable",
    "Programming Language :: Python :: 3",
    "Programming Language :: Python :: 3.10",
    "Programming Language :: Python :: 3.11",
    "Operating System :: OS Independent",
]

dependencies = [
<<<<<<< HEAD
<<<<<<< HEAD
    "docker",
    "mcstatus",
    "prometheus-client",
    "structlog",
    "colorama",
=======
=======
>>>>>>> 31ca344f
    # Pinned to match original requirements.txt for production stability
    "docker==7.1.0",
    "mcstatus==12.0.2",
    "prometheus-client==0.22.1",
    "structlog==25.4.0",
    "colorama==0.4.6",
<<<<<<< HEAD
>>>>>>> 6abe3be (Fix versions in toml)
=======
>>>>>>> 31ca344f
]

[project.urls]
Homepage = "https://github.com/meek2100/mcbd-proxy"
"Bug Tracker" = "https://github.com/meek2100/mcbd-proxy/issues"

[project.optional-dependencies]
dev = [
<<<<<<< HEAD
<<<<<<< HEAD
    "pytest",
    "pytest-mock",
    "pytest-cov",
    "ruff",
    "python-dotenv",
    "requests",
=======
=======
>>>>>>> 31ca344f
    # Pinned to match original requirements-dev.txt
    "pytest==8.4.1",
    "pytest-mock==3.14.1",
    "pytest-cov==6.2.1",
    "ruff==0.12.2",
    "python-dotenv==1.1.1",
    "requests==2.32.4",
<<<<<<< HEAD
>>>>>>> 6abe3be (Fix versions in toml)
]

# Explicitly list your modules for setuptools
=======
]

# Explicitly list your modules for setuptools to handle the "flat-layout"
>>>>>>> 31ca344f
[tool.setuptools]
py-modules = [
    "config",
    "docker_manager",
    "main",
    "metrics",
    "proxy",
]

[tool.ruff]
line-length = 88
exclude = [
    ".git",
    ".venv",
    ".pytest_cache",
    "build",
    "dist",
    "examples",
]

[tool.ruff.lint]
select = ["E", "W", "F", "I"]
ignore = []

[tool.pytest.ini_options]
markers = [
    "unit: marks tests as unit tests that do not require external services.",
    "integration: marks tests as integration tests that require Docker Compose.",
]<|MERGE_RESOLUTION|>--- conflicted
+++ resolved
@@ -5,10 +5,6 @@
 description = "An intelligent, on-demand proxy for Minecraft servers running in Docker."
 readme = "README.md"
 requires-python = ">=3.10"
-<<<<<<< HEAD
-# Use the SPDX identifier for the license
-=======
->>>>>>> 31ca344f
 license = { text = "MIT" }
 authors = [
     { name = "meek2100" },
@@ -23,26 +19,12 @@
 ]
 
 dependencies = [
-<<<<<<< HEAD
-<<<<<<< HEAD
-    "docker",
-    "mcstatus",
-    "prometheus-client",
-    "structlog",
-    "colorama",
-=======
-=======
->>>>>>> 31ca344f
     # Pinned to match original requirements.txt for production stability
     "docker==7.1.0",
     "mcstatus==12.0.2",
     "prometheus-client==0.22.1",
     "structlog==25.4.0",
     "colorama==0.4.6",
-<<<<<<< HEAD
->>>>>>> 6abe3be (Fix versions in toml)
-=======
->>>>>>> 31ca344f
 ]
 
 [project.urls]
@@ -51,17 +33,6 @@
 
 [project.optional-dependencies]
 dev = [
-<<<<<<< HEAD
-<<<<<<< HEAD
-    "pytest",
-    "pytest-mock",
-    "pytest-cov",
-    "ruff",
-    "python-dotenv",
-    "requests",
-=======
-=======
->>>>>>> 31ca344f
     # Pinned to match original requirements-dev.txt
     "pytest==8.4.1",
     "pytest-mock==3.14.1",
@@ -69,16 +40,9 @@
     "ruff==0.12.2",
     "python-dotenv==1.1.1",
     "requests==2.32.4",
-<<<<<<< HEAD
->>>>>>> 6abe3be (Fix versions in toml)
-]
-
-# Explicitly list your modules for setuptools
-=======
 ]
 
 # Explicitly list your modules for setuptools to handle the "flat-layout"
->>>>>>> 31ca344f
 [tool.setuptools]
 py-modules = [
     "config",
